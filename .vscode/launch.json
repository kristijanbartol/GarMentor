{
    // Use IntelliSense to learn about possible attributes.
    // Hover to view descriptions of existing attributes.
    // For more information, visit: https://go.microsoft.com/fwlink/?linkid=830387
    "version": "0.2.0",
    "configurations": [
        {
            "name": "Python: Current File",
            "type": "python",
            "request": "launch",
            "program": "${file}",
            "console": "integratedTerminal",
            "justMyCode": false,
            "args": [
                //"--gender", "male",
                //"--image_dir", "./demo/", 
                //"--save_dir", "./output/", 
                //"--visualise_samples", 
                //"--visualise_uncropped", 
                //"--pose_shape_weights", "experiments/resnet50-style-params/saved_models/epoch_095.tar"     // predict
                //"--pose_shape_weights", "experiments/second-experiment/epoch_115.tar"     // evaluate
                "--pose_shape_weights", "experiments/resnet50-style-params/saved_models/epoch_095.tar"     // evaluate
                //"--lsun_dir", "../lsun/", "--train_files_dir", "train_files/"     // copy LSUN
<<<<<<< HEAD
                //"-E", "experiments/second-exp", "--gpu", "0"           // train
                //"-G", "male", "-U", "shirt", "-L", "short-pant", "-N", "10000"      // pregenerate
                "-I", "0", "-S", "0"
=======
                //"-E", "experiments/resnet50-coco-shape-only", "--gpu", "1"           // train
                ////"-G", "male", "-U", "shirt", "-L", "short-pant", "-N", "10000"      // pregenerate
>>>>>>> 7b9458cd
            ]
        }
    ]
}<|MERGE_RESOLUTION|>--- conflicted
+++ resolved
@@ -21,14 +21,8 @@
                 //"--pose_shape_weights", "experiments/second-experiment/epoch_115.tar"     // evaluate
                 "--pose_shape_weights", "experiments/resnet50-style-params/saved_models/epoch_095.tar"     // evaluate
                 //"--lsun_dir", "../lsun/", "--train_files_dir", "train_files/"     // copy LSUN
-<<<<<<< HEAD
-                //"-E", "experiments/second-exp", "--gpu", "0"           // train
-                //"-G", "male", "-U", "shirt", "-L", "short-pant", "-N", "10000"      // pregenerate
-                "-I", "0", "-S", "0"
-=======
                 //"-E", "experiments/resnet50-coco-shape-only", "--gpu", "1"           // train
                 ////"-G", "male", "-U", "shirt", "-L", "short-pant", "-N", "10000"      // pregenerate
->>>>>>> 7b9458cd
             ]
         }
     ]
