--- conflicted
+++ resolved
@@ -32,13 +32,8 @@
 	--shm-size=8gb \
 	--name $USER-garmentor \
 	-v ${REPO_DIR}:/garmentor \
-<<<<<<< HEAD
 	-v ${PW3D_DIR}:/data/3DPW/ \
 	-v ${SSP3D_DIR}:/data/SSP-3D/ \
 	-v ${TAILORNET_DATA_DIR}:/data/tailornet/ \
 	-v ${HIERPROB3D_DATA_DIR}:/data/hierprob3d/ \
-=======
-	-v ${BASE_DATA_DIR}/3dpw/:/data/3dpw/ \
-	-v ${BASE_DATA_DIR}:/SSP-3D/ \
->>>>>>> bfe73627
 	$USER-garmentor